"""
Record trajectory data with the DataCollectionWrapper wrapper and play them back.

Example:
    $ python demo_collect_and_playback_data.py --environment Lift
"""

import argparse
import os
import time
from glob import glob

import numpy as np

import robosuite as suite
from robosuite.wrappers import DataCollectionWrapper


def collect_random_trajectory(env, timesteps=1000, max_fr=None):
    """Run a random policy to collect trajectories.

    The rollout trajectory is saved to files in npz format.
    Modify the DataCollectionWrapper wrapper to add new fields or change data formats.

    Args:
        env (MujocoEnv): environment instance to collect trajectories from
        timesteps(int): how many environment timesteps to run for a given trajectory
        max_fr (int): if specified, pause the simulation whenever simulation runs faster than max_fr
    """

    env.reset()
    dof = env.action_dim

    for t in range(timesteps):
        start = time.time()
        action = np.random.randn(dof)
        env.step(action)
        env.render()
        if t % 100 == 0:
            print(t)

        # limit frame rate if necessary
        if max_fr is not None:
            elapsed = time.time() - start
            diff = 1 / max_fr - elapsed
            if diff > 0:
                time.sleep(diff)


def playback_trajectory(env, ep_dir):
    """Playback data from an episode.

    Args:
        env (MujocoEnv): environment instance to playback trajectory in
        ep_dir (str): The path to the directory containing data for an episode.
    """

    # first reload the model from the xml
    xml_path = os.path.join(ep_dir, "model.xml")
    with open(xml_path, "r") as f:
        env.reset_from_xml_string(f.read())

    state_paths = os.path.join(ep_dir, "state_*.npz")

    # read states back, load them one by one, and render
    t = 0
    for state_file in sorted(glob(state_paths)):
        print(state_file)
        dic = np.load(state_file)
        states = dic["states"]
        for state in states:
            env.sim.set_state_from_flattened(state)
            env.sim.forward()
            env.render()
            t += 1
            if t % 100 == 0:
                print(t)


if __name__ == "__main__":

    parser = argparse.ArgumentParser()
    parser.add_argument("--environment", type=str, default="Door")
    parser.add_argument("--robots", nargs="+", type=str, default="Panda", help="Which robot(s) to use in the env")
    parser.add_argument("--directory", type=str, default="/tmp/")
    parser.add_argument("--timesteps", type=int, default=1000)
    parser.add_argument(
<<<<<<< HEAD
        "--max_fr", default=25, type=int, help="sleep when simluation runs faster than specified frame rate"
=======
        "--max_fr",
        default=20,
        type=int,
        help="Sleep when simluation runs faster than specified frame rate; 20 fps is real time.",
>>>>>>> 7a1f291b
    )
    args = parser.parse_args()

    # create original environment
    env = suite.make(
        args.environment,
        robots=args.robots,
        ignore_done=True,
        use_camera_obs=False,
        has_renderer=True,
        has_offscreen_renderer=False,
        control_freq=20,
    )
    data_directory = args.directory

    # wrap the environment with data collection wrapper
    env = DataCollectionWrapper(env, data_directory)

    # testing to make sure multiple env.reset calls don't create multiple directories
    env.reset()
    env.reset()
    env.reset()

    # collect some data
    print("Collecting some random data...")
    collect_random_trajectory(env, timesteps=args.timesteps, max_fr=args.max_fr)

    # playback some data
    _ = input("Press any key to begin the playback...")
    print("Playing back the data...")
    data_directory = env.ep_directory
    playback_trajectory(env, data_directory)<|MERGE_RESOLUTION|>--- conflicted
+++ resolved
@@ -85,14 +85,10 @@
     parser.add_argument("--directory", type=str, default="/tmp/")
     parser.add_argument("--timesteps", type=int, default=1000)
     parser.add_argument(
-<<<<<<< HEAD
-        "--max_fr", default=25, type=int, help="sleep when simluation runs faster than specified frame rate"
-=======
         "--max_fr",
         default=20,
         type=int,
         help="Sleep when simluation runs faster than specified frame rate; 20 fps is real time.",
->>>>>>> 7a1f291b
     )
     args = parser.parse_args()
 
