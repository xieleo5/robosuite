"""
Tests the basic interface of all robots.

This runs some basic sanity checks on the robots, namely, checking that:
    - Verifies that all single-arm robots have properly defined contact geoms.

Obviously, if an environment crashes during runtime, that is considered a failure as well.
"""
<<<<<<< HEAD
from robosuite.robots import ROBOT_CLASS_MAPPING, FixedBaseRobot, LeggedRobot, WheeledRobot
=======
from robosuite.robots import ROBOT_CLASS_MAPPING
>>>>>>> 25680889


def test_robots():
    for name, robot in ROBOT_CLASS_MAPPING.items():
        print(f"Testing {name}")
        if robot not in [FixedBaseRobot, WheeledRobot, LeggedRobot]:
            raise ValueError(f"Invalid robot type: {robot}")
        else:
            _test_contact_geoms(robot(name))

def test_all_robots():
    for name, robot in ROBOT_CLASS_MAPPING.items():
        print(f"Testing {name}")
        _test_contact_geoms(robot(name))

def _test_contact_geoms(robot):
    robot.load_model()
    contact_geoms = robot.robot_model._contact_geoms
    for geom in contact_geoms:
        assert isinstance(geom, str), f"The geom {geom} is of type {type(geom)}, but should be {type('placeholder')}"


if __name__ == "__main__":
<<<<<<< HEAD
    test_robots()
=======
    # test_single_arm_robots()
    test_all_robots()
>>>>>>> 25680889
    print("Robot tests completed.")<|MERGE_RESOLUTION|>--- conflicted
+++ resolved
@@ -6,25 +6,16 @@
 
 Obviously, if an environment crashes during runtime, that is considered a failure as well.
 """
-<<<<<<< HEAD
 from robosuite.robots import ROBOT_CLASS_MAPPING, FixedBaseRobot, LeggedRobot, WheeledRobot
-=======
-from robosuite.robots import ROBOT_CLASS_MAPPING
->>>>>>> 25680889
 
 
-def test_robots():
+def test_all_robots():
     for name, robot in ROBOT_CLASS_MAPPING.items():
         print(f"Testing {name}")
         if robot not in [FixedBaseRobot, WheeledRobot, LeggedRobot]:
             raise ValueError(f"Invalid robot type: {robot}")
         else:
             _test_contact_geoms(robot(name))
-
-def test_all_robots():
-    for name, robot in ROBOT_CLASS_MAPPING.items():
-        print(f"Testing {name}")
-        _test_contact_geoms(robot(name))
 
 def _test_contact_geoms(robot):
     robot.load_model()
@@ -34,10 +25,6 @@
 
 
 if __name__ == "__main__":
-<<<<<<< HEAD
-    test_robots()
-=======
     # test_single_arm_robots()
     test_all_robots()
->>>>>>> 25680889
     print("Robot tests completed.")